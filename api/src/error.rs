use num_enum::IntoPrimitive;
use solana_program::program_error::ProgramError;
use thiserror::Error;

#[derive(Debug, Error, Clone, Copy, PartialEq, Eq, IntoPrimitive)]
#[repr(u32)]
pub enum OreError {
    #[error("The epoch has ended and needs reset")]
    NeedsReset = 0,
    #[error("The provided hash is invalid")]
    HashInvalid = 1,
    #[error("The provided hash did not satisfy the minimum required difficulty")]
    HashTooEasy = 2,
    #[error("The claim amount cannot be greater than the claimable rewards")]
    ClaimTooLarge = 3,
    #[error("The clock time is invalid")]
    ClockInvalid = 4,
    #[error("You are trying to submit too soon")]
    Spam = 5,
    #[error("The maximum supply has been reached")]
    MaxSupply = 8,
<<<<<<< HEAD
    #[error("The proof does not match the expected account")]
    AuthFailed = 9,
=======
    #[error("Only one hash may be validated per transaction")]
    TransactionInvalid = 7,
>>>>>>> 083d06c0
}

impl From<OreError> for ProgramError {
    fn from(e: OreError) -> Self {
        ProgramError::Custom(e as u32)
    }
}<|MERGE_RESOLUTION|>--- conflicted
+++ resolved
@@ -18,14 +18,9 @@
     #[error("You are trying to submit too soon")]
     Spam = 5,
     #[error("The maximum supply has been reached")]
-    MaxSupply = 8,
-<<<<<<< HEAD
+    MaxSupply = 6,
     #[error("The proof does not match the expected account")]
-    AuthFailed = 9,
-=======
-    #[error("Only one hash may be validated per transaction")]
-    TransactionInvalid = 7,
->>>>>>> 083d06c0
+    AuthFailed = 7,
 }
 
 impl From<OreError> for ProgramError {
